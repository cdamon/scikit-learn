--- conflicted
+++ resolved
@@ -142,18 +142,11 @@
                                  weights=[0.833, 0.167], random_state=0)
 
     X_ = sparse.csr_matrix(X_)
-<<<<<<< HEAD
-    for clf in (linear_model.LogisticRegression(),
-                svm.LinearSVC(),
-                svm.SVC()):
+    for clf in (linear_model.LogisticRegression(C=180),
+                svm.LinearSVC(C=len(X)),
+                svm.SVC(C=len(X))):
         clf.set_params(class_weight={0: 5})
         clf.fit(X_[:180], y_[:180])
-=======
-    for clf in (linear_model.LogisticRegression(C=180),
-                svm.LinearSVC(C=180),
-                svm.SVC(C=180)):
-        clf.fit(X_[:180], y_[:180], class_weight={0: 5})
->>>>>>> 365f6749
         y_pred = clf.predict(X_[180:])
         assert_true(np.sum(y_pred == y_[180:]) >= 11)
 
