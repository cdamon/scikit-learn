"""
Univariate features selection.
"""

# Authors: V. Michel, B. Thirion, G. Varoquaux, A. Gramfort, E. Duchesnay
# License: BSD 3 clause

import numpy as np
from scipy import stats

from ..base import BaseEstimator, TransformerMixin

######################################################################
# Scoring functions

# The following function is a rewriting of scipy.stats.f_oneway
# Contrary to the scipy.stats.f_oneway implementation it does not
# copy the data while keeping the inputs unchanged.
def f_oneway(*args):
    """
    Performs a 1-way ANOVA.

    The on-way ANOVA tests the null hypothesis that 2 or more groups have
    the same population mean.  The test is applied to samples from two or
    more groups, possibly with differing sizes.

    Parameters
    ----------
    sample1, sample2, ... : array_like
        The sample measurements should be given as arguments.

    Returns
    -------
    F-value : float
        The computed F-value of the test
    p-value : float
        The associated p-value from the F-distribution

    Notes
    -----
    The ANOVA test has important assumptions that must be satisfied in order
    for the associated p-value to be valid.

    1. The samples are independent
    2. Each sample is from a normally distributed population
    3. The population standard deviations of the groups are all equal.  This
       property is known as homocedasticity.

    If these assumptions are not true for a given set of data, it may still be
    possible to use the Kruskal-Wallis H-test (`stats.kruskal`_) although with
    some loss of power

    The algorithm is from Heiman[2], pp.394-7.

    See scipy.stats.f_oneway that should give the same results while
    being less efficient

    References
    ----------
    .. [1] Lowry, Richard.  "Concepts and Applications of Inferential
           Statistics". Chapter 14.
           http://faculty.vassar.edu/lowry/ch14pt1.html

    .. [2] Heiman, G.W.  Research Methods in Statistics. 2002.

    """
    n_classes = len(args)
    n_samples_per_class = np.array([len(a) for a in args])
    n_samples = np.sum(n_samples_per_class)
    ss_alldata = reduce(lambda x, y: x+y, [np.sum(a**2, axis=0) for a in args])
    sums_args = [np.sum(a, axis=0) for a in args]
    square_of_sums_alldata = reduce(lambda x, y: x+y, sums_args)**2
    square_of_sums_args = [s**2 for s in sums_args]
    sstot = ss_alldata - square_of_sums_alldata / float(n_samples)
    ssbn = 0
    for k, _ in enumerate(args):
        ssbn += square_of_sums_args[k] / n_samples_per_class[k]
    ssbn -= square_of_sums_alldata / float(n_samples)
    sswn = sstot - ssbn
    dfbn = n_classes - 1
    dfwn = n_samples - n_classes
    msb = ssbn / float(dfbn)
    msw = sswn / float(dfwn)
    f = msb / msw
    prob = stats.fprob(dfbn, dfwn, f)
    return f, prob


def f_classif(X, y):
    """
    Compute the Anova F-value for the provided sample

    Parameters
    ----------
    X : array of shape (n_samples, n_features)
        the set of regressors sthat will tested sequentially
    y : array of shape(n_samples)
        the data matrix

    Returns
    -------
    F : array of shape (m),
        the set of F values
    pval : array of shape(m),
        the set of p-values
    """
    X = np.atleast_2d(X)
    y = np.atleast_1d(y)
    if y.ndim > 1:
        y = y.ravel()
    args = [X[y==k] for k in np.unique(y)]
    return f_oneway(*args)


def f_regression(X, y, center=True):
    """
    Quick linear model for testing the effect of a single regressor,
    sequentially for many regressors
    This is done in 3 steps:
    1. the regressor of interest and the data are orthogonalized
    wrt constant regressors
    2. the cross correlation between data and regressors is computed
    3. it is converted to an F score then to a p-value

    Parameters
    ----------
    X : array of shape (n_samples, n_features)
        the set of regressors sthat will tested sequentially
    y : array of shape(n_samples)
        the data matrix

    center : True, bool,
        If true, X and y are centered

    Returns
    -------
    F : array of shape (m),
        the set of F values
    pval : array of shape(m)
        the set of p-values
    """

    # orthogonalize everything wrt to confounds
    y = y.copy().ravel()
    X = X.copy()
    if center:
        y -= np.mean(y)
        X -= np.mean(X, 0)

    # compute the correlation
    X /= np.sqrt(np.sum(X**2, 0))
    y /= np.sqrt(np.sum(y**2))
    corr = np.dot(y, X)

    # convert to p-value
    dof = y.size - 2
    F = corr**2 / (1 - corr**2) * dof
    pv = stats.f.sf(F, 1, dof)
    return F, pv

######################################################################
# General class for filter univariate selection

class _AbstractUnivariateFilter(BaseEstimator, TransformerMixin):
    """ Abstract class, not meant to be used directly
    """

    def __init__(self, score_func):
        """ Initialize the univariate feature selection.

        Parameters
        ===========
        score_func: callable
            function taking two arrays X and y, and returning 2 arrays:
            both scores and pvalues
        """
        assert callable(score_func), ValueError(
                "The score function should be a callable, '%s' (type %s) "
                "was passed." % (score_func, type(score_func)))
        self.score_func = score_func

<<<<<<< HEAD

    def fit(self, X, y, **params):
=======
    def fit(self, X, y):
>>>>>>> bfb819eb
        """
        Evaluate the function
        """
        self._set_params(**params)
        _scores = self.score_func(X, y)
        self._scores = _scores[0]
        self._pvalues = _scores[1]
        return self

    def transform(self, X, **params):
        """
        Transform a new matrix using the selected features
        """
        self._set_params(**params)
        return X[:, self.get_support()]

    def inverse_transform(self, X, **params):
        """
        Transform a new matrix using the selected features
        """
        self._set_params(**params)
        support_ = self.get_support()
        if X.ndim == 1:
            X = X[None, :]
        Xt = np.zeros((X.shape[0], support_.size))
        Xt[:, support_] = X
        return Xt


    def inverse_transform(self, X_red):
        """ Transform reduced data back in original feature space
        """
        n_samples, _ = X_red.shape
        support = self.get_support()
        if n_samples == 1:
            X = np.zeros((support.shape[0]), dtype=X_red.dtype)
            X[support] = X_red
        else:
            X = np.zeros((n_samples, support.shape[0]), dtype=X_red.dtype)
            X[:, support] = X_red
        return X


######################################################################
# Specific filters
######################################################################

class SelectPercentile(_AbstractUnivariateFilter):
    """
    Filter : Select the best percentile of the p_values
    """

    def __init__(self, score_func, percentile=10):
        """ Initialize the univariate feature selection.

        Parameters
        ===========
        score_func: callable
            function taking two arrays X and y, and returning 2 arrays:
            both scores and pvalues
        percentile: int, optional
            percent of features to keep
        """
        self.percentile = percentile
        _AbstractUnivariateFilter.__init__(self, score_func)

    def get_support(self):
        percentile = self.percentile
        assert percentile<=100, ValueError('percentile should be \
                            between 0 and 100 (%f given)' %(percentile))
        # Cater for Nans
        if percentile == 100:
            return np.ones(len(self._pvalues), dtype=np.bool)
        elif percentile == 0:
            return np.zeros(len(self._pvalues), dtype=np.bool)
        alpha = stats.scoreatpercentile(self._pvalues, percentile)
        return (self._pvalues <= alpha)


class SelectKBest(_AbstractUnivariateFilter):
    """
    Filter : Select the k lowest p-values
    """

    def __init__(self, score_func, k=10):
        """ Initialize the univariate feature selection.

        Parameters
        ===========
        score_func: callable
            function taking two arrays X and y, and returning 2 arrays:
            both scores and pvalues
        percentile: int, optional
            percent of features to keep
        """
        self.k = k
        _AbstractUnivariateFilter.__init__(self, score_func)

    def get_support(self):
        k = self.k
        assert k<=len(self._pvalues), ValueError('cannot select %d features'
                                    ' among %d ' % (k, len(self._pvalues)))
        alpha = np.sort(self._pvalues)[k-1]
        return (self._pvalues <= alpha)


class SelectFpr(_AbstractUnivariateFilter):
    """
    Filter : Select the pvalues below alpha
    """

    def __init__(self, score_func, alpha=5e-2):
        """ Initialize the univariate feature selection.

        Parameters
        ===========
        score_func: callable
            function taking two arrays X and y, and returning 2 arrays:
            both scores and pvalues
        alpha: float, optional
            the highest p-value for features to keep
        """
        self.alpha = alpha
        _AbstractUnivariateFilter.__init__(self, score_func)

    def get_support(self):
        alpha = self.alpha
        return (self._pvalues < alpha)


class SelectFdr(_AbstractUnivariateFilter):
    """
    Filter : Select the p-values corresponding to an estimated false
    discovery rate of alpha. This uses the Benjamini-Hochberg procedure
    """

    def __init__(self, score_func, alpha=5e-2):
        """ Initialize the univariate feature selection.

        Parameters
        ===========
        score_func: callable
            function taking two arrays X and y, and returning 2 arrays:
            both scores and pvalues
        alpha: float, optional
            the highest uncorrected p-value for features to keep
        """
        self.alpha = alpha
        _AbstractUnivariateFilter.__init__(self, score_func)

    def get_support(self):
        alpha = self.alpha
        sv = np.sort(self._pvalues)
        threshold = sv[sv < alpha*np.arange(len(self._pvalues))].max()
        return (self._pvalues < threshold)


class SelectFwe(_AbstractUnivariateFilter):
    """
    Filter : Select the p-values corresponding to a corrected p-value of alpha
    """

    def __init__(self, score_func, alpha=5e-2):
        """ Initialize the univariate feature selection.

        Parameters
        ===========
        score_func: callable
            function taking two arrays X and y, and returning 2 arrays:
            both scores and pvalues
        alpha: float, optional
            the highest uncorrected p-value for features to keep
        """
        self.alpha = alpha
        _AbstractUnivariateFilter.__init__(self, score_func)

    def get_support(self):
        alpha = self.alpha
        return (self._pvalues < alpha/len(self._pvalues))


######################################################################
# Generic filter
######################################################################

class GenericUnivariateSelect(_AbstractUnivariateFilter):
    _selection_modes = {'percentile':   SelectPercentile,
                        'k_best':       SelectKBest,
                        'fpr':          SelectFpr,
                        'fdr':          SelectFdr,
                        'fwe':          SelectFwe,
                        }

    def __init__(self, score_func, mode='percentile', param=1e-5):
        """ Initialize the univariate feature selection.

        Parameters
        ===========
        score_func: callable
            Function taking two arrays X and y, and returning 2 arrays:
            both scores and pvalues
        mode: {%s}
            Feature selection mode
        param: float or int depending on the feature selection mode
            Parameter of the corresponding mode
        """ % self._selection_modes.keys()
        assert callable(score_func), ValueError(
                "The score function should be a callable, '%s' (type %s) "
                "was passed." % (score_func, type(score_func)))
        assert mode in self._selection_modes, ValueError(
                "The mode passed should be one of %s, '%s', (type %s) "
                "was passed." % (
                        self._selection_modes.keys(),
                        mode, type(mode)))
        self.score_func = score_func
        self.mode = mode
        self.param = param

    def get_support(self):
        selector = self._selection_modes[self.mode](lambda x: x)
        selector._pvalues = self._pvalues
        selector._scores = self._scores
        # Now make some acrobaties to set the right named parameter in
        # the selector
        possible_params = selector._get_param_names()
        possible_params.remove('score_func')
        selector._set_params(**{possible_params[0]: self.param})
        return selector.get_support()<|MERGE_RESOLUTION|>--- conflicted
+++ resolved
@@ -179,12 +179,7 @@
                 "was passed." % (score_func, type(score_func)))
         self.score_func = score_func
 
-<<<<<<< HEAD
-
     def fit(self, X, y, **params):
-=======
-    def fit(self, X, y):
->>>>>>> bfb819eb
         """
         Evaluate the function
         """
@@ -212,20 +207,6 @@
         Xt = np.zeros((X.shape[0], support_.size))
         Xt[:, support_] = X
         return Xt
-
-
-    def inverse_transform(self, X_red):
-        """ Transform reduced data back in original feature space
-        """
-        n_samples, _ = X_red.shape
-        support = self.get_support()
-        if n_samples == 1:
-            X = np.zeros((support.shape[0]), dtype=X_red.dtype)
-            X[support] = X_red
-        else:
-            X = np.zeros((n_samples, support.shape[0]), dtype=X_red.dtype)
-            X[:, support] = X_red
-        return X
 
 
 ######################################################################
